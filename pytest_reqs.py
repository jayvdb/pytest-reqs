--- conflicted
+++ resolved
@@ -114,12 +114,11 @@
 
 class PipOption:
     def __init__(self, config):
-<<<<<<< HEAD
+        skip_prefixes = ['#']
         if config.ignore_vcs:
-            skip_prefixes = [
+            skip_prefixes += [
                item + r'\+' for item in PIP_VCS_SCHEMES]
-        else:
-            skip_prefixes = []
+
         if config.ignore_local:
             skip_prefixes.append('-e')
 
@@ -127,12 +126,6 @@
             self.skip_requirements_regex = '^(%s)' % '|'.join(skip_prefixes)
         else:
             self.skip_requirements_regex = ''
-=======
-        if config.ignore_local:
-            self.skip_requirements_regex = '^(-e|#)'
-        else:
-            self.skip_requirements_regex = '^#'
->>>>>>> 0ab73812
 
 
 class ReqsError(Exception):
